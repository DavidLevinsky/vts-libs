--- conflicted
+++ resolved
@@ -59,12 +59,9 @@
         addOptions_.textureQuality = 0;
         addOptions_.bumpVersion = false;
         addOptions_.dryRun = false;
-<<<<<<< HEAD
+        addOptions_.generateReferences = true;
 
         relocateOptions_.dryRun = false;
-=======
-        addOptions_.generateReferences = true;
->>>>>>> 5a7c3ecf
     }
 
     ~VtsStorage() {}
@@ -258,12 +255,9 @@
 
             ("bumpVersion", "Add dataset under new version")
             ("dryRun", "Simulate glue creation.")
-<<<<<<< HEAD
             ("tmp", po::value<fs::path>()
              , "Temporary directory where to work with temporary data.")
-=======
             ("norefs", "Do not generate references")
->>>>>>> 5a7c3ecf
             ;
 
         p.positional.add("tileset", 1);
@@ -329,25 +323,19 @@
              ->required()->default_value(addOptions_.textureQuality)
              , "Quality of repacked atlases. 0 means no repacking.")
             ("dryRun", "Simulate glue creation.")
-<<<<<<< HEAD
             ("tmp", po::value<fs::path>()
              , "Temporary directory where to work with temporary data.")
-=======
             ("norefs", "Do not generate references")
->>>>>>> 5a7c3ecf
             ;
 
         p.positional.add("tilesetId", 1);
 
         p.configure = [&](const po::variables_map &vars) {
             addOptions_.dryRun = vars.count("dryRun");
-<<<<<<< HEAD
             if (vars.count("tmp")) {
                 addOptions_.tmp = vars["tmp"].as<fs::path>();
             }
-=======
             addOptions_.generateReferences = !vars.count("norefs");
->>>>>>> 5a7c3ecf
         };
     });
 
@@ -578,7 +566,6 @@
             if (vars.count("lodRange")) {
                 optLodRange_ = vars["lodRange"].as<vts::LodRange>();
             }
-<<<<<<< HEAD
         };
 
         p.positional.add("tileset", 1);
@@ -603,8 +590,6 @@
             if (!relocateOptions_.dryRun && relocateOptions_.rules.empty()) {
                 throw po::required_option("rules");
             }
-=======
->>>>>>> 5a7c3ecf
         };
 
         p.positional.add("tileset", 1);
